apply from: "../gradle/publish-jars.gradle"
apply plugin: 'org.inferred.processors'
apply plugin: 'com.github.johnrengelman.shadow'

apply from: "../gradle/shared.gradle"

configurations {
  explicitShadow
  shadow.extendsFrom(explicitShadow)
  compile.extendsFrom(explicitShadow)
}

dependencies {
  compile group: 'com.palantir.safe-logging', name: 'safe-logging'

  explicitShadow (group: 'de.jflex', name: 'jflex', version: '1.6.0') {
    exclude(group: 'org.apache.ant', module: 'ant')
  }
  explicitShadow group: 'com.github.rholder', name: 'snowball-stemmer', version: '1.3.0.581.1'
  explicitShadow group: 'com.carrotsearch', name: 'hppc', version: '0.5.4'

  explicitShadow project(":atlasdb-client")
  explicitShadow project(":atlasdb-processors")
  explicitShadow project(":atlasdb-api")
  explicitShadow project(":commons-api")
  explicitShadow project(':timestamp-impl')

  explicitShadow ('org.apache.cassandra:cassandra-thrift:' + libVersions.cassandra) {
    exclude(group: 'de.jflex', module: 'jflex')
    exclude(group: 'org.apache.ant', module: 'ant')
    exclude(group: 'com.github.rholder', module: 'snowball-stemmer')
    exclude(group: 'com.carrotsearch', module: 'hppc')
  }

  explicitShadow ('com.datastax.cassandra:cassandra-driver-core:' + libVersions.cassandra_driver_core) {
    exclude(group: 'com.codahale.metrics', module: 'metrics-core')
  }
  explicitShadow group: 'com.google.guava', name: 'guava'

  explicitShadow 'org.apache.commons:commons-pool2:2.4.2'

  explicitShadow group: 'com.palantir.remoting-api', name: 'ssl-config'
  explicitShadow group: 'com.palantir.remoting3', name: 'keystores'
  explicitShadow group: 'com.palantir.remoting3', name: 'tracing'

  explicitShadow group: 'com.google.code.findbugs', name: 'annotations'

  explicitShadow group: 'org.jboss.marshalling', name: 'jboss-marshalling', version: '1.4.11.Final'

  testCompile project(path: ":atlasdb-client", configuration: "testArtifacts")
  testCompile group: 'org.mockito', name: 'mockito-core'
  testCompile group: 'org.assertj', name: 'assertj-core'
  testCompile group: 'org.hamcrest', name: 'hamcrest-library'
  testCompile group: 'org.awaitility', name: 'awaitility'
<<<<<<< HEAD
=======
  testCompile group: 'uk.org.lidalia', name: 'slf4j-test', version: '1.1.0'
>>>>>>> f236d3b8

  processor group: 'org.immutables', name: 'value'
  processor 'com.google.auto.service:auto-service:1.0-rc2'
  processor project(":atlasdb-processors")

  explicitShadow 'com.palantir.patches.sourceforge:trove3:' + libVersions.trove
}

shadowJar {
  mergeServiceFiles()
  classifier ''

  relocate('jflex', atlasdb_shaded + 'jflex')
  relocate('org.apache.tools.ant', atlasdb_shaded + 'ant')
  relocate('org.tarturus.snowball', atlasdb_shaded + 'snowball')
  relocate('com.carrotsearch.hppc',  atlasdb_shaded + 'hppc')

  dependencies {
      include(dependency { false })
  }
}

jar.dependsOn shadowJar
jar.onlyIf { false }<|MERGE_RESOLUTION|>--- conflicted
+++ resolved
@@ -52,10 +52,7 @@
   testCompile group: 'org.assertj', name: 'assertj-core'
   testCompile group: 'org.hamcrest', name: 'hamcrest-library'
   testCompile group: 'org.awaitility', name: 'awaitility'
-<<<<<<< HEAD
-=======
   testCompile group: 'uk.org.lidalia', name: 'slf4j-test', version: '1.1.0'
->>>>>>> f236d3b8
 
   processor group: 'org.immutables', name: 'value'
   processor 'com.google.auto.service:auto-service:1.0-rc2'
