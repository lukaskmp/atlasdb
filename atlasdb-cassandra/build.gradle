apply plugin: 'org.inferred.processors'

apply from: "../gradle/shared.gradle"

dependencies {
  compile project(":atlasdb-client")
  compile project(":atlasdb-spi")
  compile project(':timestamp-impl')

  compile 'org.apache.cassandra:cassandra-all:2.1.7'
  compile 'com.datastax.cassandra:cassandra-driver-core:2.1.7'

  processor 'org.immutables:value:2.0.21'
}

configurations.matching({ it.name in ['compile', 'runtime'] }).all {
<<<<<<< HEAD
    resolutionStrategy {
        force 'com.fasterxml.jackson.core:jackson-databind:' + libVersions.jackson
        force 'com.fasterxml.jackson.core:jackson-core:' + libVersions.jackson
        force 'com.fasterxml.jackson.datatype:jackson-datatype-guava:' + libVersions.jackson
        force 'com.google.guava:guava:' + libVersions.guava
    }
=======
  resolutionStrategy {
    force 'com.google.guava:guava:18.0'
    force 'com.googlecode.json-simple:json-simple:1.1.1'
    force 'org.apache.thrift:libthrift:0.9.2'
    force 'org.slf4j:slf4j-api:1.7.6'
    force 'org.xerial.snappy:snappy-java:1.1.0.1'
    force 'org.yaml:snakeyaml:1.12'
    force 'junit:junit:4.10'
    force 'commons-codec:commons-codec:1.6'
  }
>>>>>>> 05f7c222
}<|MERGE_RESOLUTION|>--- conflicted
+++ resolved
@@ -14,23 +14,17 @@
 }
 
 configurations.matching({ it.name in ['compile', 'runtime'] }).all {
-<<<<<<< HEAD
     resolutionStrategy {
         force 'com.fasterxml.jackson.core:jackson-databind:' + libVersions.jackson
         force 'com.fasterxml.jackson.core:jackson-core:' + libVersions.jackson
         force 'com.fasterxml.jackson.datatype:jackson-datatype-guava:' + libVersions.jackson
         force 'com.google.guava:guava:' + libVersions.guava
+        force 'com.googlecode.json-simple:json-simple:1.1.1'
+        force 'org.apache.thrift:libthrift:0.9.2'
+        force 'org.slf4j:slf4j-api:1.7.6'
+        force 'org.xerial.snappy:snappy-java:1.1.0.1'
+        force 'org.yaml:snakeyaml:1.12'
+        force 'junit:junit:4.10'
+        force 'commons-codec:commons-codec:1.6'
     }
-=======
-  resolutionStrategy {
-    force 'com.google.guava:guava:18.0'
-    force 'com.googlecode.json-simple:json-simple:1.1.1'
-    force 'org.apache.thrift:libthrift:0.9.2'
-    force 'org.slf4j:slf4j-api:1.7.6'
-    force 'org.xerial.snappy:snappy-java:1.1.0.1'
-    force 'org.yaml:snakeyaml:1.12'
-    force 'junit:junit:4.10'
-    force 'commons-codec:commons-codec:1.6'
-  }
->>>>>>> 05f7c222
 }