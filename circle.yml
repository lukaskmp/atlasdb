machine:
  pre:
    - curl -sSL https://s3.amazonaws.com/circle-downloads/install-circleci-docker.sh | bash -s -- 1.10.0
<<<<<<< HEAD

=======
>>>>>>> 428aebdf
  java:
    version:
      oraclejdk8

  environment:
    _JAVA_OPTIONS: "-Xmx512m"
    GRADLE_OPTS: '-Dorg.gradle.jvmargs="-Xmx512m -XX:+HeapDumpOnOutOfMemoryError"'
  services:
    - docker

  services:
    - docker

dependencies:
  pre:
    - sudo pip install docker-compose
  override:
    - export TERM="dumb"; ./gradlew compileTestJava
    - sudo pip install sphinx sphinx_rtd_theme
  cache_directories:
    - ~/.gradle

test:
  override:
    - ./scripts/circle-ci/run-circle-tests.sh:
        parallel: true
  post:
    - mkdir -p $CIRCLE_TEST_REPORTS/junit/
    - find . -type f -regex ".*/build/test-results/TEST-.*\.xml" -exec cp {} $CIRCLE_TEST_REPORTS/junit/ \;

deployment:
  github-pages:
    branch: develop
    owner: palantir
    commands:
      - ./scripts/circle-ci/publish-github-page.sh
  bintray:
    tag: /[0-9]+(\.[0-9]+){2}/
    owner: palantir
    commands:
      - ./gradlew bintrayUpload -x test<|MERGE_RESOLUTION|>--- conflicted
+++ resolved
@@ -1,20 +1,12 @@
 machine:
   pre:
     - curl -sSL https://s3.amazonaws.com/circle-downloads/install-circleci-docker.sh | bash -s -- 1.10.0
-<<<<<<< HEAD
-
-=======
->>>>>>> 428aebdf
   java:
     version:
       oraclejdk8
-
   environment:
     _JAVA_OPTIONS: "-Xmx512m"
     GRADLE_OPTS: '-Dorg.gradle.jvmargs="-Xmx512m -XX:+HeapDumpOnOutOfMemoryError"'
-  services:
-    - docker
-
   services:
     - docker
 
