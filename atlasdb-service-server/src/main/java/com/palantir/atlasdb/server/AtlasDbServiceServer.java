--- conflicted
+++ resolved
@@ -22,10 +22,6 @@
 import com.palantir.atlasdb.jackson.AtlasJacksonModule;
 import com.palantir.atlasdb.transaction.impl.SerializableTransactionManager;
 import com.palantir.atlasdb.util.AtlasDbMetrics;
-<<<<<<< HEAD
-import com.palantir.tritium.metrics.MetricRegistries;
-=======
->>>>>>> f236d3b8
 import com.palantir.tritium.metrics.registry.DefaultTaggedMetricRegistry;
 
 import io.dropwizard.Application;
@@ -51,13 +47,8 @@
         SerializableTransactionManager tm = TransactionManagers.builder()
                 .config(config.getConfig())
                 .userAgent("AtlasDbServiceServer")
-<<<<<<< HEAD
-                .metricRegistry(environment.metrics())
-                .taggedMetricRegistry(DefaultTaggedMetricRegistry.getDefault())
-=======
                 .globalMetricsRegistry(environment.metrics())
                 .globalTaggedMetricRegistry(DefaultTaggedMetricRegistry.getDefault())
->>>>>>> f236d3b8
                 .registrar(environment.jersey()::register)
                 .build()
                 .serializable();
