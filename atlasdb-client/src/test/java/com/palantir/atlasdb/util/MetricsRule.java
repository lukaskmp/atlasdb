/*
 * Copyright 2017 Palantir Technologies, Inc. All rights reserved.
 *
 * Licensed under the BSD-3 License (the "License");
 * you may not use this file except in compliance with the License.
 * You may obtain a copy of the License at
 *
 * http://opensource.org/licenses/BSD-3-Clause
 *
 * Unless required by applicable law or agreed to in writing, software
 * distributed under the License is distributed on an "AS IS" BASIS,
 * WITHOUT WARRANTIES OR CONDITIONS OF ANY KIND, either express or implied.
 * See the License for the specific language governing permissions and
 * limitations under the License.
 */
package com.palantir.atlasdb.util;

import org.junit.rules.ExternalResource;

import com.codahale.metrics.ConsoleReporter;
import com.codahale.metrics.MetricRegistry;
<<<<<<< HEAD
import com.palantir.tritium.metrics.MetricRegistries;
=======
import com.codahale.metrics.SharedMetricRegistries;
>>>>>>> f236d3b8
import com.palantir.tritium.metrics.registry.DefaultTaggedMetricRegistry;

public class MetricsRule extends ExternalResource {

    @Override
    protected void before() throws Throwable {
        super.before();
<<<<<<< HEAD
        AtlasDbMetrics.setMetricRegistries(MetricRegistries.createWithHdrHistogramReservoirs(),
=======
        AtlasDbMetrics.setMetricRegistries(SharedMetricRegistries.getOrCreate("AtlasDbTest"),
>>>>>>> f236d3b8
                new DefaultTaggedMetricRegistry());
    }

    @Override
    protected void after() {
        super.after();
        MetricRegistry metrics = metrics();
        if (metrics != null) {
            ConsoleReporter reporter = ConsoleReporter.forRegistry(metrics).build();
            reporter.report();
            reporter.close();
            SharedMetricRegistries.remove("AtlasDbTest");
        }
    }

    public MetricRegistry metrics() {
        return AtlasDbMetrics.getMetricRegistry();
    }

}<|MERGE_RESOLUTION|>--- conflicted
+++ resolved
@@ -19,11 +19,7 @@
 
 import com.codahale.metrics.ConsoleReporter;
 import com.codahale.metrics.MetricRegistry;
-<<<<<<< HEAD
-import com.palantir.tritium.metrics.MetricRegistries;
-=======
 import com.codahale.metrics.SharedMetricRegistries;
->>>>>>> f236d3b8
 import com.palantir.tritium.metrics.registry.DefaultTaggedMetricRegistry;
 
 public class MetricsRule extends ExternalResource {
@@ -31,11 +27,7 @@
     @Override
     protected void before() throws Throwable {
         super.before();
-<<<<<<< HEAD
-        AtlasDbMetrics.setMetricRegistries(MetricRegistries.createWithHdrHistogramReservoirs(),
-=======
         AtlasDbMetrics.setMetricRegistries(SharedMetricRegistries.getOrCreate("AtlasDbTest"),
->>>>>>> f236d3b8
                 new DefaultTaggedMetricRegistry());
     }
 
