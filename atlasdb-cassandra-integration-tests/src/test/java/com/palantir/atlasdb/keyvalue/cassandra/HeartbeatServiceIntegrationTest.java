/**
 * Copyright 2016 Palantir Technologies
 *
 * Licensed under the BSD-3 License (the "License");
 * you may not use this file except in compliance with the License.
 * You may obtain a copy of the License at
 *
 * http://opensource.org/licenses/BSD-3-Clause
 *
 * Unless required by applicable law or agreed to in writing, software
 * distributed under the License is distributed on an "AS IS" BASIS,
 * WITHOUT WARRANTIES OR CONDITIONS OF ANY KIND, either express or implied.
 * See the License for the specific language governing permissions and
 * limitations under the License.
 */
package com.palantir.atlasdb.keyvalue.cassandra;

import static org.junit.Assert.assertEquals;
import static org.junit.Assert.assertNotEquals;

import java.nio.ByteBuffer;
import java.nio.charset.StandardCharsets;
import java.util.List;
import java.util.concurrent.ThreadLocalRandom;

import org.apache.cassandra.thrift.Cassandra;
import org.apache.cassandra.thrift.Column;
import org.apache.cassandra.thrift.Compression;
import org.apache.cassandra.thrift.ConsistencyLevel;
import org.apache.cassandra.thrift.CqlResult;
import org.apache.cassandra.thrift.CqlRow;
import org.apache.thrift.TException;
import org.junit.After;
import org.junit.Before;
import org.junit.Rule;
import org.junit.Test;
import org.junit.rules.ExpectedException;
import org.slf4j.Logger;
import org.slf4j.LoggerFactory;

import com.palantir.atlasdb.cassandra.CassandraKeyValueServiceConfigManager;
import com.palantir.atlasdb.config.LockLeader;
import com.palantir.atlasdb.keyvalue.impl.TracingPrefsConfig;

public class HeartbeatServiceIntegrationTest {
    private static final Logger log = LoggerFactory.getLogger(SchemaMutationLockIntegrationTest.class);

    private static final int heartbeatTimePeriodMillis = 100;

    private HeartbeatService heartbeatService;
    private TracingQueryRunner queryRunner;
    private CassandraClientPool clientPool;
    private ConsistencyLevel writeConsistency;
    private UniqueSchemaMutationLockTable lockTable;

    private final long lockId = ThreadLocalRandom.current().nextLong(Long.MAX_VALUE - 2);

    @Rule
    public ExpectedException expectedException = ExpectedException.none();

    @Before
<<<<<<< HEAD
    public void setUp() throws TException {
=======
    public void setUp() throws Exception {
        ImmutableCassandraKeyValueServiceConfig quickHeartbeatConfig = CassandraTestSuite.cassandraKvsConfig
                .withHeartbeatTimePeriodMillis(heartbeatTimePeriodMillis);
>>>>>>> 5e1ade60
        CassandraKeyValueServiceConfigManager simpleManager = CassandraKeyValueServiceConfigManager.createSimpleManager(
                CassandraTestSuite.CASSANDRA_KVS_CONFIG);
        queryRunner = new TracingQueryRunner(log, TracingPrefsConfig.create());

        writeConsistency = ConsistencyLevel.EACH_QUORUM;
        clientPool = new CassandraClientPool(simpleManager.getConfig());
        lockTable = new UniqueSchemaMutationLockTable(
                new SchemaMutationLockTables(clientPool, CassandraTestSuite.CASSANDRA_KVS_CONFIG),
                LockLeader.I_AM_THE_LOCK_LEADER);
        heartbeatService = new HeartbeatService(clientPool,
                                                queryRunner,
                                                heartbeatTimePeriodMillis,
                                                lockTable.getOnlyTable(),
                                                writeConsistency);
        clientPool.runWithRetry(this::createLockEntry);
    }

<<<<<<< HEAD
=======
    private CqlResult createLockEntry(Cassandra.Client client) throws TException {
        String lockValue = CassandraKeyValueServices.encodeAsHex(
                SchemaMutationLock.lockValueFromIdAndHeartbeat(lockId, 0).getBytes(StandardCharsets.UTF_8));
        String lockRowName = CassandraKeyValueServices.encodeAsHex(
                CassandraConstants.GLOBAL_DDL_LOCK_ROW_NAME.getBytes(StandardCharsets.UTF_8));
        String lockColName = CassandraKeyValueServices.encodeAsHex(
                CassandraConstants.GLOBAL_DDL_LOCK_COLUMN_NAME.getBytes(StandardCharsets.UTF_8));
        String createCql = String.format(
                "UPDATE \"%s\" SET value = %s WHERE key = %s AND column1 = %s AND column2 = -1;",
                lockTable.getOnlyTable().getQualifiedName(), lockValue, lockRowName, lockColName);
        ByteBuffer queryBuffer = ByteBuffer.wrap(createCql.getBytes(StandardCharsets.UTF_8));
        return client.execute_cql3_query(queryBuffer, Compression.NONE, writeConsistency);
    }



>>>>>>> 5e1ade60
    @After
    public void cleanUp() throws TException {
        heartbeatService.stopBeating();
        clientPool.runWithRetry(this::truncateLocks);
    }

    private CqlResult truncateLocks(Cassandra.Client client) throws TException {
        String truncateCql = String.format("TRUNCATE \"%s\";", lockTable.getOnlyTable().getQualifiedName());
        ByteBuffer queryBuffer = ByteBuffer.wrap(truncateCql.getBytes(StandardCharsets.UTF_8));
        return client.execute_cql3_query(queryBuffer, Compression.NONE, writeConsistency);
    }

    @Test
    public void testNormalStartStopBeatingSequence() throws TException, InterruptedException {
        assertEquals(0, getCurrentHeartbeat());
        heartbeatService.startBeatingForLock(lockId);
        Thread.sleep(10 * heartbeatTimePeriodMillis);
        heartbeatService.stopBeating();
        assertNotEquals(0, getCurrentHeartbeat());
    }

    @Test
    public void testStartBeatingWithoutStopping() {
        expectedException.expect(IllegalStateException.class);
        expectedException.expectMessage(HeartbeatService.START_BEATING_ERR_MSG);

        heartbeatService.startBeatingForLock(lockId);

        // try starting another heartbeat without stopping an existing heartbeat
        heartbeatService.startBeatingForLock(lockId - 10);
    }

    @Test
    public void testSingleHeartbeat() throws TException {
        Heartbeat heartbeat = new Heartbeat(clientPool, queryRunner,
                lockTable.getOnlyTable(), writeConsistency, lockId);
        heartbeat.run();
        assertEquals(1, getCurrentHeartbeat());
    }

    @Test
    public void testHeartbeatWithInvalidLock() throws TException {
        long invalidLockId = ThreadLocalRandom.current().nextLong(Long.MAX_VALUE - 2);
        Heartbeat heartbeat = new Heartbeat(clientPool, queryRunner, lockTable.getOnlyTable(),
                writeConsistency, invalidLockId);
        heartbeat.run();
        // value should not be updated because an IllegalStateException will be thrown and caught
        assertEquals(0, getCurrentHeartbeat());
    }

    private CqlResult createLockEntry(Cassandra.Client client) throws TException {
        String lockValue = CassandraKeyValueServices.encodeAsHex(
                SchemaMutationLock.lockValueFromIdAndHeartbeat(lockId, 0).getBytes(StandardCharsets.UTF_8));
        String lockRowName = CassandraKeyValueServices.encodeAsHex(
                CassandraConstants.GLOBAL_DDL_LOCK_ROW_NAME.getBytes(StandardCharsets.UTF_8));
        String lockColName = CassandraKeyValueServices.encodeAsHex(
                CassandraConstants.GLOBAL_DDL_LOCK_COLUMN_NAME.getBytes(StandardCharsets.UTF_8));
        String createCql = String.format(
                "UPDATE \"%s\" SET value = %s WHERE key = %s AND column1 = %s AND column2 = -1;",
                lockTable.getOnlyTable().getQualifiedName(), lockValue, lockRowName, lockColName);
        ByteBuffer queryBuffer = ByteBuffer.wrap(createCql.getBytes(StandardCharsets.UTF_8));
        return client.execute_cql3_query(queryBuffer, Compression.NONE, writeConsistency);
    }

    private long getCurrentHeartbeat() throws TException {
        List<CqlRow> resultBeforeHeartbeat = clientPool.runWithRetry(this::readLockEntry).getRows();
        assertEquals(1, resultBeforeHeartbeat.size());
        List<Column> resultColumnsBeforeHeartbeat = resultBeforeHeartbeat.get(0).getColumns();
        assertEquals(1, resultColumnsBeforeHeartbeat.size());
        return SchemaMutationLock.getHeartbeatCountFromColumn(resultColumnsBeforeHeartbeat.get(0));
    }

    private CqlResult readLockEntry(Cassandra.Client client) throws TException {
        String lockRowName = CassandraKeyValueServices.encodeAsHex(
                CassandraConstants.GLOBAL_DDL_LOCK_ROW_NAME.getBytes(StandardCharsets.UTF_8));
        String lockColName = CassandraKeyValueServices.encodeAsHex(
                CassandraConstants.GLOBAL_DDL_LOCK_COLUMN_NAME.getBytes(StandardCharsets.UTF_8));
        String createCql = String.format(
                "SELECT \"value\" FROM \"%s\" WHERE key = %s AND column1 = %s AND column2 = -1;",
                lockTable.getOnlyTable().getQualifiedName(), lockRowName, lockColName);
        ByteBuffer queryBuffer = ByteBuffer.wrap(createCql.getBytes(StandardCharsets.UTF_8));
        return client.execute_cql3_query(queryBuffer, Compression.NONE, ConsistencyLevel.LOCAL_QUORUM);
    }
}<|MERGE_RESOLUTION|>--- conflicted
+++ resolved
@@ -59,21 +59,15 @@
     public ExpectedException expectedException = ExpectedException.none();
 
     @Before
-<<<<<<< HEAD
     public void setUp() throws TException {
-=======
-    public void setUp() throws Exception {
-        ImmutableCassandraKeyValueServiceConfig quickHeartbeatConfig = CassandraTestSuite.cassandraKvsConfig
-                .withHeartbeatTimePeriodMillis(heartbeatTimePeriodMillis);
->>>>>>> 5e1ade60
         CassandraKeyValueServiceConfigManager simpleManager = CassandraKeyValueServiceConfigManager.createSimpleManager(
-                CassandraTestSuite.CASSANDRA_KVS_CONFIG);
+                CassandraTestSuite.cassandraKvsConfig);
         queryRunner = new TracingQueryRunner(log, TracingPrefsConfig.create());
 
         writeConsistency = ConsistencyLevel.EACH_QUORUM;
         clientPool = new CassandraClientPool(simpleManager.getConfig());
         lockTable = new UniqueSchemaMutationLockTable(
-                new SchemaMutationLockTables(clientPool, CassandraTestSuite.CASSANDRA_KVS_CONFIG),
+                new SchemaMutationLockTables(clientPool, CassandraTestSuite.cassandraKvsConfig),
                 LockLeader.I_AM_THE_LOCK_LEADER);
         heartbeatService = new HeartbeatService(clientPool,
                                                 queryRunner,
@@ -83,25 +77,6 @@
         clientPool.runWithRetry(this::createLockEntry);
     }
 
-<<<<<<< HEAD
-=======
-    private CqlResult createLockEntry(Cassandra.Client client) throws TException {
-        String lockValue = CassandraKeyValueServices.encodeAsHex(
-                SchemaMutationLock.lockValueFromIdAndHeartbeat(lockId, 0).getBytes(StandardCharsets.UTF_8));
-        String lockRowName = CassandraKeyValueServices.encodeAsHex(
-                CassandraConstants.GLOBAL_DDL_LOCK_ROW_NAME.getBytes(StandardCharsets.UTF_8));
-        String lockColName = CassandraKeyValueServices.encodeAsHex(
-                CassandraConstants.GLOBAL_DDL_LOCK_COLUMN_NAME.getBytes(StandardCharsets.UTF_8));
-        String createCql = String.format(
-                "UPDATE \"%s\" SET value = %s WHERE key = %s AND column1 = %s AND column2 = -1;",
-                lockTable.getOnlyTable().getQualifiedName(), lockValue, lockRowName, lockColName);
-        ByteBuffer queryBuffer = ByteBuffer.wrap(createCql.getBytes(StandardCharsets.UTF_8));
-        return client.execute_cql3_query(queryBuffer, Compression.NONE, writeConsistency);
-    }
-
-
-
->>>>>>> 5e1ade60
     @After
     public void cleanUp() throws TException {
         heartbeatService.stopBeating();
