--- conflicted
+++ resolved
@@ -55,12 +55,6 @@
         return cachedValue;
     }
 
-<<<<<<< HEAD
-    public synchronized long increaseToAtLeast(long minimum, long buffer) {
-        long currentValue = get();
-        if (currentValue < minimum) {
-            return store(minimum + buffer);
-=======
     /**
      * Increases the stored upper limit to at least the minimum value. The store is only performed if the cached value
      * is lower than the minimum. If the check is successful, the value stored will be equal to
@@ -76,7 +70,6 @@
         long currentValue = get();
         if (currentValue < minimum) {
             return store(minimum + additionalBuffer);
->>>>>>> eeeacfbc
         } else {
             DebugLogger.logger.trace(
                     "Not storing upper limit of {}, as the cached value {} was higher.",
