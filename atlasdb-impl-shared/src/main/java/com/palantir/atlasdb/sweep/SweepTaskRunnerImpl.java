/**
 * Copyright 2015 Palantir Technologies
 *
 * Licensed under the BSD-3 License (the "License");
 * you may not use this file except in compliance with the License.
 * You may obtain a copy of the License at
 *
 * http://opensource.org/licenses/BSD-3-Clause
 *
 * Unless required by applicable law or agreed to in writing, software
 * distributed under the License is distributed on an "AS IS" BASIS,
 * WITHOUT WARRANTIES OR CONDITIONS OF ANY KIND, either express or implied.
 * See the License for the specific language governing permissions and
 * limitations under the License.
 */
package com.palantir.atlasdb.sweep;

import java.util.Collection;
import java.util.HashSet;
import java.util.Iterator;
import java.util.Map;
import java.util.Set;
import java.util.SortedSet;
import java.util.TreeSet;
import java.util.concurrent.atomic.AtomicInteger;
import java.util.stream.Stream;
import java.util.stream.StreamSupport;

import javax.annotation.Nullable;

import org.slf4j.Logger;
import org.slf4j.LoggerFactory;

import com.google.common.annotations.VisibleForTesting;
import com.google.common.base.MoreObjects;
import com.google.common.base.Preconditions;
import com.google.common.base.Supplier;
import com.google.common.cache.CacheBuilder;
import com.google.common.cache.LoadingCache;
import com.google.common.collect.ImmutableSet;
import com.google.common.collect.Iterators;
import com.google.common.collect.Multimap;
import com.google.common.collect.PeekingIterator;
import com.google.common.collect.Sets;
import com.google.common.primitives.UnsignedBytes;
import com.palantir.atlasdb.AtlasDbConstants;
import com.palantir.atlasdb.encoding.PtBytes;
import com.palantir.atlasdb.keyvalue.api.Cell;
import com.palantir.atlasdb.keyvalue.api.KeyValueService;
import com.palantir.atlasdb.keyvalue.api.RangeRequest;
import com.palantir.atlasdb.keyvalue.api.RangeRequests;
import com.palantir.atlasdb.keyvalue.api.RowResult;
import com.palantir.atlasdb.keyvalue.api.SweepResults;
import com.palantir.atlasdb.keyvalue.api.TableReference;
import com.palantir.atlasdb.keyvalue.api.Value;
import com.palantir.atlasdb.persistentlock.DeletionLock;
import com.palantir.atlasdb.persistentlock.PersistentLockIsTakenException;
import com.palantir.atlasdb.protos.generated.TableMetadataPersistence.SweepStrategy;
import com.palantir.atlasdb.sweep.sweepers.ConservativeSweeper;
import com.palantir.atlasdb.sweep.sweepers.NothingSweeper;
import com.palantir.atlasdb.sweep.sweepers.Sweeper;
import com.palantir.atlasdb.sweep.sweepers.ThoroughSweeper;
import com.palantir.atlasdb.transaction.impl.SweepStrategyManager;
import com.palantir.atlasdb.transaction.impl.TransactionConstants;
import com.palantir.atlasdb.transaction.service.TransactionService;
import com.palantir.common.base.BatchingVisitable;
import com.palantir.common.base.BatchingVisitableFromIterable;
import com.palantir.common.base.ClosableIterator;

/**
 * Sweeps one individual table.
 *
 * @author jweel
 */
public class SweepTaskRunnerImpl implements SweepTaskRunner {
    private static final Logger log = LoggerFactory.getLogger(SweepTaskRunnerImpl.class);

    private final KeyValueService keyValueService;
    private final Supplier<Long> unreadableTimestampSupplier;
    private final Supplier<Long> immutableTimestampSupplier;
    private final TransactionService transactionService;
    private final SweepStrategyManager sweepStrategyManager;
<<<<<<< HEAD
    private final Collection<Follower> followers;
    private final DeletionLock deletionLock;

    public SweepTaskRunnerImpl(
            TransactionManager txManager,
            KeyValueService keyValueService,
            DeletionLock deletionLock,
=======
    private final CellsSweeper cellsSweeper;

    public SweepTaskRunnerImpl(
            KeyValueService keyValueService,
>>>>>>> 946337f3
            Supplier<Long> unreadableTimestampSupplier,
            Supplier<Long> immutableTimestampSupplier,
            TransactionService transactionService,
            SweepStrategyManager sweepStrategyManager,
<<<<<<< HEAD
            Collection<Follower> followers) {
        this.txManager = txManager;
=======
            CellsSweeper cellsSweeper) {
>>>>>>> 946337f3
        this.keyValueService = keyValueService;
        this.deletionLock = deletionLock;
        this.unreadableTimestampSupplier = unreadableTimestampSupplier;
        this.immutableTimestampSupplier = immutableTimestampSupplier;
        this.transactionService = transactionService;
        this.sweepStrategyManager = sweepStrategyManager;
        this.cellsSweeper = cellsSweeper;
    }

    @Override
    public SweepResults run(
            TableReference tableRef, int rowBatchSize, int cellBatchSize, @Nullable byte[] nullableStartRow) {
        Preconditions.checkNotNull(tableRef, "tableRef cannot be null");
        Preconditions.checkState(!AtlasDbConstants.hiddenTables.contains(tableRef));

        if (tableRef.getQualifiedName().startsWith(AtlasDbConstants.NAMESPACE_PREFIX)) {
            // this happens sometimes; I think it's because some places in the code can
            // start this sweeper without doing the full normally ordered KVSModule startup.
            // I did check and sweep.stats did contain the FQ table name for all of the tables,
            // so it is at least broken in some way that still allows namespaced tables to eventually be swept.
            log.warn("The sweeper should not be run on tables passed through namespace mapping.");
            return SweepResults.createEmptySweepResult(0L);
        }
        if (keyValueService.getMetadataForTable(tableRef).length == 0) {
            log.warn("The sweeper tried to sweep table '{}', but the table does not exist. Skipping table.", tableRef);
            return SweepResults.createEmptySweepResult(0L);
        }

        return runSweepWithDeletionLock(tableRef, batchSize, nullableStartRow);
    }

    private SweepResults runSweepWithDeletionLock(
            TableReference tableRef, int batchSize, @Nullable byte[] nullableStartRow) {
        try {
            return deletionLock.runWithLockNonExclusively(
                    () -> runSweepInternal(tableRef, batchSize, nullableStartRow),
                    "Sweep for " + tableRef);
        } catch (PersistentLockIsTakenException e) {
            throw new RuntimeException(e);
        }
    }

    private SweepResults runSweepInternal(TableReference tableRef, int batchSize, @Nullable byte[] nullableStartRow) {
        // Earliest start timestamp of any currently open transaction, with two caveats:
        // (1) unreadableTimestamps are calculated via wall-clock time, and so may not be correct
        //     under pathological clock conditions
        // (2) immutableTimestamps do not account for locks have timed out after checking their locks;
        //     such a transaction may have a start timestamp less than the immutableTimestamp, and it
        //     could still get successfully committed (its commit timestamp may or may not be less than
        //     the immutableTimestamp
        // Note that this is fine, because we'll either
        // (1) force old readers to abort (if they read a garbage collection sentinel), or
        // (2) force old writers to retry (note that we must roll back any uncommitted transactions that
        //     we encounter
        SweepStrategy sweepStrategy = sweepStrategyManager.get().getOrDefault(tableRef, SweepStrategy.CONSERVATIVE);

        byte[] startRow = MoreObjects.firstNonNull(nullableStartRow, PtBytes.EMPTY_BYTE_ARRAY);
        RangeRequest range = RangeRequest.builder()
                .startRowInclusive(startRow)
                .batchHint(rowBatchSize)
                .build();

        Sweeper sweeper = getSweeperFor(sweepStrategy);

        long sweepTs = sweeper.getSweepTimestamp();

        try (ClosableIterator<RowResult<Value>> valueResults = sweeper.getValues(tableRef, range, sweepTs);
             ClosableIterator<RowResult<Set<Long>>> rowResults = sweeper.getCellTimestamps(tableRef, range, sweepTs)) {
            CountingIterator<RowResult<Set<Long>>> rowResultTimestamps =
                    new CountingIterator<>(Iterators.limit(rowResults, rowBatchSize));
            PeekingIterator<RowResult<Value>> peekingValues = Iterators.peekingIterator(valueResults);

            BatchingVisitable<CellAndTimestamps> cellsAndTimestamps = BatchingVisitableFromIterable
                    .create(getTimestampsFromRowResultsIterator(() -> rowResultTimestamps));

            final AtomicInteger totalCellsSwept = new AtomicInteger(0);
            cellsAndTimestamps.batchAccept(
                    cellBatchSize,
                    thisBatch -> {
                        CellsAndTimestamps thisBatchCells = CellsAndTimestamps.fromCellAndTimestampsList(thisBatch);
                        int cellsSwept = sweepForCells(thisBatchCells, tableRef, sweeper, sweepTs, peekingValues);
                        totalCellsSwept.addAndGet(cellsSwept);
                        return true;
                    });

            byte[] nextRow = rowResultTimestamps.size() < rowBatchSize ? null :
                    RangeRequests.getNextStartRow(false, rowResultTimestamps.lastItem().getRowName());
            return new SweepResults(nextRow, rowResultTimestamps.size(), totalCellsSwept.get(), sweepTs);
        }
    }

    private Sweeper getSweeperFor(SweepStrategy sweepStrategy) {
        switch (sweepStrategy) {
            case NOTHING:
                return new NothingSweeper();
            case CONSERVATIVE:
                return new ConservativeSweeper(
                        keyValueService,
                        immutableTimestampSupplier,
                        unreadableTimestampSupplier);
            case THOROUGH:
                return new ThoroughSweeper(
                        keyValueService,
                        immutableTimestampSupplier);
            default:
                throw new IllegalArgumentException("Unknown sweep strategy: " + sweepStrategy);
        }
    }

    private int sweepForCells(
            CellsAndTimestamps currentBatch,
            TableReference tableRef,
            Sweeper sweeper,
            long sweepTs,
            PeekingIterator<RowResult<Value>> peekingValues) {
        CellsAndTimestamps currentBatchWithoutIgnoredTimestamps =
                currentBatch.withoutIgnoredTimestamps(sweeper.getTimestampsToIgnore());

        CellsToSweep cellsToSweep = getStartTimestampsPerRowToSweep(
                currentBatchWithoutIgnoredTimestamps, peekingValues, sweepTs, sweeper);

        Multimap<Cell, Long> startTimestampsToSweepPerCell = cellsToSweep.timestampsAsMultimap();
        cellsSweeper.sweepCells(tableRef, startTimestampsToSweepPerCell, cellsToSweep.allSentinels());

        return startTimestampsToSweepPerCell.size();
    }

    private static Iterator<CellAndTimestamps> getTimestampsFromRowResultsIterator(
            Iterable<RowResult<Set<Long>>> cellsToSweep) {
        return StreamSupport.stream(cellsToSweep.spliterator(), false)
                .flatMap(SweepTaskRunnerImpl::rowToCellAndTimestampStream)
                .iterator();
    }

    private static Stream<CellAndTimestamps> rowToCellAndTimestampStream(RowResult<Set<Long>> rowResult) {
        Set<Map.Entry<Cell, Set<Long>>> cellsInRow = ImmutableSet.copyOf(rowResult.getCells());
        return cellsInRow.stream()
                .map(SweepTaskRunnerImpl::convertToCellAndTimestamps);
    }

    private static CellAndTimestamps convertToCellAndTimestamps(
            Map.Entry<Cell, Set<Long>> entry) {
        return CellAndTimestamps.of(entry.getKey(), entry.getValue());
    }

    @Override
    public long getSweepTimestamp(SweepStrategy sweepStrategy) {
        return getSweeperFor(sweepStrategy).getSweepTimestamp();
    }

    @VisibleForTesting
    CellsToSweep getStartTimestampsPerRowToSweep(
            CellsAndTimestamps startTimestampsPerCell,
            PeekingIterator<RowResult<Value>> values,
            long sweepTimestamp,
            Sweeper sweeper) {

        LoadingCache<Long, Long> startTsToCommitTs = CacheBuilder.newBuilder()
                .build(new StartTsToCommitTsCacheLoader(transactionService));

        // Needed because calling transactionService.get(<EMPTY>) is weird (it logs that it is empty too).
        Set<Long> allStartTimestamps = startTimestampsPerCell.getAllTimestampValues();
        if (!allStartTimestamps.isEmpty()) {
            startTsToCommitTs.putAll(transactionService.get(allStartTimestamps));
        }

        ImmutableCellsToSweep.Builder builder = ImmutableCellsToSweep.builder();
        for (CellAndTimestamps cellAndTimestamps : startTimestampsPerCell.cellAndTimestampsList()) {
            Cell cell = cellAndTimestamps.cell();
            Collection<Long> timestamps = cellAndTimestamps.timestamps();
            boolean sweepLastCommitted = isLatestValueEmpty(cell, values);
            CellToSweep cellToSweep = getTimestampsToSweep(
                    cell,
                    timestamps,
                    startTsToCommitTs,
                    sweepTimestamp,
                    sweepLastCommitted,
                    sweeper);
            builder.addCellToSweepList(cellToSweep);
        }
        return builder.build();
    }

    private boolean isLatestValueEmpty(Cell cell, PeekingIterator<RowResult<Value>> values) {
        while (values.hasNext()) {
            RowResult<Value> result = values.peek();
            int comparison = UnsignedBytes.lexicographicalComparator().compare(cell.getRowName(), result.getRowName());
            if (comparison == 0) {
                Value matchingValue = result.getColumns().get(cell.getColumnName());
                return matchingValue != null && matchingValue.getContents().length == 0;
            } else if (comparison < 0) {
                return false;
            } else {
                values.next();
            }
        }
        return false;
    }

    private CellToSweep getTimestampsToSweep(
            Cell cell,
            Collection<Long> startTimestamps,
            LoadingCache<Long, Long> startTsToCommitTs,
            long sweepTimestamp,
            boolean sweepLastCommitted,
            Sweeper sweeper) {
        Set<Long> uncommittedTimestamps = new HashSet<>();
        SortedSet<Long> commitedTssToSweep = new TreeSet<>();
        long maxStartTs = TransactionConstants.FAILED_COMMIT_TS;
        boolean maxStartTsIsCommitted = false;
        for (long startTs : startTimestamps) {
            long commitTs = startTsToCommitTs.getUnchecked(startTs);

            if (startTs > maxStartTs && commitTs < sweepTimestamp) {
                maxStartTs = startTs;
                maxStartTsIsCommitted = commitTs != TransactionConstants.FAILED_COMMIT_TS;
            }
            // Note: there could be an open transaction whose start timestamp is equal to
            // sweepTimestamp; thus we want to sweep all cells such that:
            // (1) their commit timestamp is less than sweepTimestamp
            // (2) their start timestamp is NOT the greatest possible start timestamp
            //     passing condition (1)
            if (commitTs > 0 && commitTs < sweepTimestamp) {
                commitedTssToSweep.add(startTs);
            } else if (commitTs == TransactionConstants.FAILED_COMMIT_TS) {
                uncommittedTimestamps.add(startTs);
            }
        }

        Set<Long> sweepTimestamps = commitedTssToSweep.isEmpty() || (sweepLastCommitted && maxStartTsIsCommitted)
                ? Sets.union(uncommittedTimestamps, commitedTssToSweep)
                : Sets.union(uncommittedTimestamps, commitedTssToSweep.subSet(0L, commitedTssToSweep.last()));

        boolean needsSentinel = sweeper.shouldAddSentinels() && commitedTssToSweep.size() > 1;

        return CellToSweep.of(cell, sweepTimestamps, needsSentinel);
    }
}<|MERGE_RESOLUTION|>--- conflicted
+++ resolved
@@ -80,30 +80,18 @@
     private final Supplier<Long> immutableTimestampSupplier;
     private final TransactionService transactionService;
     private final SweepStrategyManager sweepStrategyManager;
-<<<<<<< HEAD
-    private final Collection<Follower> followers;
     private final DeletionLock deletionLock;
 
+    private final CellsSweeper cellsSweeper;
+
     public SweepTaskRunnerImpl(
-            TransactionManager txManager,
             KeyValueService keyValueService,
             DeletionLock deletionLock,
-=======
-    private final CellsSweeper cellsSweeper;
-
-    public SweepTaskRunnerImpl(
-            KeyValueService keyValueService,
->>>>>>> 946337f3
             Supplier<Long> unreadableTimestampSupplier,
             Supplier<Long> immutableTimestampSupplier,
             TransactionService transactionService,
             SweepStrategyManager sweepStrategyManager,
-<<<<<<< HEAD
-            Collection<Follower> followers) {
-        this.txManager = txManager;
-=======
             CellsSweeper cellsSweeper) {
->>>>>>> 946337f3
         this.keyValueService = keyValueService;
         this.deletionLock = deletionLock;
         this.unreadableTimestampSupplier = unreadableTimestampSupplier;
@@ -132,21 +120,22 @@
             return SweepResults.createEmptySweepResult(0L);
         }
 
-        return runSweepWithDeletionLock(tableRef, batchSize, nullableStartRow);
+        return runSweepWithDeletionLock(tableRef, rowBatchSize, cellBatchSize, nullableStartRow);
     }
 
     private SweepResults runSweepWithDeletionLock(
-            TableReference tableRef, int batchSize, @Nullable byte[] nullableStartRow) {
+            TableReference tableRef, int rowBatchSize, int cellBatchSize, @Nullable byte[] nullableStartRow) {
         try {
             return deletionLock.runWithLockNonExclusively(
-                    () -> runSweepInternal(tableRef, batchSize, nullableStartRow),
+                    () -> runSweepInternal(tableRef, rowBatchSize, cellBatchSize, nullableStartRow),
                     "Sweep for " + tableRef);
         } catch (PersistentLockIsTakenException e) {
             throw new RuntimeException(e);
         }
     }
 
-    private SweepResults runSweepInternal(TableReference tableRef, int batchSize, @Nullable byte[] nullableStartRow) {
+    private SweepResults runSweepInternal(
+            TableReference tableRef, int rowBatchSize, int cellBatchSize, @Nullable byte[] nullableStartRow) {
         // Earliest start timestamp of any currently open transaction, with two caveats:
         // (1) unreadableTimestamps are calculated via wall-clock time, and so may not be correct
         //     under pathological clock conditions
